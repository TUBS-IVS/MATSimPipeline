import random as rnd
import pickle
from collections import defaultdict
from typing import List, Dict, Any, Tuple

import pandas as pd
from collections import defaultdict
from typing import List, Dict, Any

import geopandas as gpd
import numpy as np
import pandas as pd
from sklearn.neighbors import KDTree

import math

from pipelines.common import helpers as h
from utils import settings_values as s
from utils.logger import logging

<<<<<<< HEAD
logger = logging.getLogger(__name__)

stats_tracker =  h.StatsTracker()
=======
logger = logging.getLogger(__name__)    

from typing import Tuple, List, Dict, Any
import numpy as np
from sklearn.neighbors import KDTree
import random as rnd
import pickle


from typing import Dict, Tuple, Any
import numpy as np
from sklearn.neighbors import KDTree
import random as rnd


>>>>>>> d304e4f7

def reformat_locations(locations_data: Dict[str, Dict[str, Dict[str, Any]]]) -> Dict[str, Dict[str, np.ndarray]]:
    """Reformat locations data from a nested dictionary to a dictionary of numpy arrays."""
    reformatted_data = {}

    for purpose, locations in locations_data.items():
        identifiers = []
        names = []
        coordinates = []
        capacities = []

        for location_id, location_details in locations.items():
            identifiers.append(location_id)
            names.append(location_details['name'])
            coordinates.append(location_details['coordinates'])
            capacities.append(location_details['capacity'])

        reformatted_data[purpose] = {
            'identifiers': np.array(identifiers, dtype=object),
            'names': np.array(names, dtype=str),
            'coordinates': np.array(coordinates, dtype=float),
            'capacities': np.array(capacities, dtype=float)
        }
    
    return reformatted_data



class TargetLocations:
    """
    Spatial index of activity locations split by purpose.
    This class is used to quickly find the nearest activity locations for a given location.
    """

    def __init__(self, data: Dict[str, Dict[str, np.ndarray]]):
        self.data: Dict[str, Dict[str, np.ndarray]] = data
        self.indices: Dict[str, KDTree] = {}

        for purpose, pdata in self.data.items():
<<<<<<< HEAD
            logger.debug(f"Constructing spatial index for {purpose} ...")
=======
            print(f"Constructing spatial index for {purpose} ...")
>>>>>>> d304e4f7
            self.indices[purpose] = KDTree(pdata["coordinates"])

    def query_closest(self, purpose: str, location: np.ndarray, num_candidates: int = 1) -> Tuple[np.ndarray, np.ndarray, np.ndarray, np.ndarray]:
        """
        Find the nearest activity locations for a given location and purpose.
        :param purpose: The purpose category to query.
        :param location: A 1D numpy array representing the location to query (coordinates [1.5, 2.5]).
        :param num_candidates: The number of nearest candidates to return.
        :return: A tuple containing four numpy arrays: identifiers, coordinates, distances, and remaining capacities of the nearest candidates.
        """
        # Ensure location is a 2D array with a single location
        location = location.reshape(1, -1)

        # Query the KDTree for the nearest locations
        candidate_distances, indices = self.indices[purpose].query(location, k=num_candidates)
<<<<<<< HEAD
        logger.debug(f"Query Distances: {candidate_distances}")
        logger.debug(f"Query Indices: {indices}")

        # Get the identifiers, coordinates, and distances for the nearest neighbors
        candidate_identifiers = np.array(self.data[purpose]["identifiers"])[indices[0]]
        candidate_names = np.array(self.data[purpose]["names"])[indices[0]]
        candidate_coordinates = np.array(self.data[purpose]["coordinates"])[indices[0]]
        candidate_capacities = np.array(self.data[purpose]["capacities"])[indices[0]]

        return candidate_identifiers, candidate_names, candidate_coordinates, candidate_capacities, candidate_distances [0]
    
    def query_within_radius(self, purpose: str, location: np.ndarray, radius: float) -> Tuple[np.ndarray, np.ndarray, np.ndarray, np.ndarray]:
        """
        Find the activity locations within a given radius of a location and purpose.
        :param purpose: The purpose category to query.
        :param location: A 1D numpy array representing the location to query (coordinates [1.5, 2.5]).
        :param radius: The maximum distance from the location to search for candidates.
        :return: A tuple containing four numpy arrays: identifiers, coordinates, distances, and remaining capacities of the nearest candidates.
        """
        # Ensure location is a 2D array with a single location
        location = location.reshape(1, -1)

        # Query the KDTree for the nearest locations
        candidate_indices = self.indices[purpose].query_radius(location, radius)
        logger.debug(f"Query Indices: {candidate_indices}")

        # Get the identifiers, coordinates, and distances for locations within the radius
        candidate_identifiers = np.array(self.data[purpose]["identifiers"])[candidate_indices[0]]
        candidate_names = np.array(self.data[purpose]["names"])[candidate_indices[0]]
        candidate_coordinates = np.array(self.data[purpose]["coordinates"])[candidate_indices[0]]
        candidate_capacities = np.array(self.data[purpose]["capacities"])[candidate_indices[0]]
        # candidate_distances = np.linalg.norm(candidate_coordinates - location, axis=1)
        candidate_distances = None

        return candidate_identifiers, candidate_names, candidate_coordinates, candidate_capacities, candidate_distances

    def query_within_ring(self, purpose: str, location: np.ndarray, radius1: float, radius2: float) -> Tuple[np.ndarray, np.ndarray, np.ndarray, np.ndarray]:
        """
        Find the activity locations within a ring defined by two radii around a location and purpose.
        :param purpose: The purpose category to query.
        :param location: A 1D numpy array representing the location to query (coordinates [1.5, 2.5]).
        :param inner_radius: The minimum distance from the location to search for candidates.
        :param outer_radius: The maximum distance from the location to search for candidates.
        :return: A tuple containing four numpy arrays: identifiers, coordinates, distances, and remaining capacities of the nearest candidates.
        """
        # Ensure location is a 2D array with a single location
        location = location.reshape(1, -1)
        
        outer_radius = max(radius1, radius2)
        inner_radius = min(radius1, radius2)

        outer_indices = self.indices[purpose].query_radius(location, outer_radius)
        if outer_indices is None:
            return None
        if len(outer_indices[0]) == 0:
            return None
=======
        print(f"Distances: {candidate_distances}")
        print(f"Indices: {indices}")

        # Get the identifiers, coordinates, and distances for the nearest neighbors
        candidate_identifiers = np.array(self.data[purpose]["identifiers"])[indices[0]]
        candidate_names = np.array(self.data[purpose]["names"])[indices[0]]
        candidate_coordinates = np.array(self.data[purpose]["coordinates"])[indices[0]]
        candidate_capacities = np.array(self.data[purpose]["capacities"])[indices[0]]

        return candidate_identifiers, candidate_names, candidate_coordinates, candidate_capacities, candidate_distances
>>>>>>> d304e4f7

        inner_indices = self.indices[purpose].query_radius(location, inner_radius)
        
        outer_indices_set = set(outer_indices[0])
        inner_indices_set = set(inner_indices[0])
        
        annulus_indices = list(outer_indices_set - inner_indices_set)
        if not annulus_indices:
            return None

        # Get the identifiers, coordinates, and distances for locations within the annulus
        candidate_identifiers = np.array(self.data[purpose]["identifiers"])[annulus_indices]
        candidate_names = np.array(self.data[purpose]["names"])[annulus_indices]
        candidate_coordinates = np.array(self.data[purpose]["coordinates"])[annulus_indices]
        candidate_capacities = np.array(self.data[purpose]["capacities"])[annulus_indices]
        candidate_distances = None

        return candidate_identifiers, candidate_names, candidate_coordinates, candidate_capacities, candidate_distances
    
    def sample(self, purpose: str, random: rnd.Random) -> Tuple[Any, np.ndarray]:
        """
        Sample a random activity location for a given purpose.
        :param purpose: The purpose category to sample from.
        :param random: A random number generator.
        :return: A tuple containing the identifier and coordinates of the sampled activity.
        """
        index = random.randint(0, len(self.data[purpose]["coordinates"]) - 1)
        identifier = self.data[purpose]["identifiers"][index]
        coordinates = self.data[purpose]["coordinates"][index]
        return identifier, coordinates

<<<<<<< HEAD

def sigmoid(x):
    """
    Sigmoid function for likelihood calculation.

    :param x: The input value (e.g. distance from desired point) - can be a number, list, or numpy array.
    :return: Sigmoid function value.
    """
    x = np.array(x)  # Ensure x is a numpy array
    z = -self.sigmoid_beta * (x - self.sigmoid_delta_t)
    # Use np.clip to limit the values in z to avoid overflow
    z = np.clip(z, -500, 500)
    return 1 / (1 + np.exp(z))

def score_locations(capacities: np.ndarray, distances: np.ndarray = None) -> np.ndarray:
    """
    Evaluate the returned locations by distance and capacity and return a score.

    :param distances: Numpy array of distances from desired point for the returned locations.
    :param capacities: Numpy array of remaining capacities for the returned locations.
    :return: Numpy array of scores for the returned locations.
    """
    if distances is not None:
        base_scores = capacities / distances  # TODO: Improve scoring function
    
    else:
        base_scores = capacities

=======
with open('locations_data_with_capacities.pkl', 'rb') as file:
    locations_data = pickle.load(file)
reformatted_data = reformat_locations(locations_data)
MyTargetLocations = TargetLocations(reformatted_data)


def sigmoid(x):
    """
    Sigmoid function for likelihood calculation.

    :param x: The input value (e.g. distance from desired point) - can be a number, list, or numpy array.
    :return: Sigmoid function value.
    """
    x = np.array(x)  # Ensure x is a numpy array
    z = -self.sigmoid_beta * (x - self.sigmoid_delta_t)
    # Use np.clip to limit the values in z to avoid overflow
    z = np.clip(z, -500, 500)
    return 1 / (1 + np.exp(z))

def score_locations(distances: np.ndarray, capacities: np.ndarray) -> np.ndarray:
    """
    Evaluate the returned locations by distance and capacity and return a score.

    :param distances: Numpy array of distances from desired point for the returned locations.
    :param capacities: Numpy array of remaining capacities for the returned locations.
    :return: Numpy array of scores for the returned locations.
    """
    # Calculate the base score for each location
    base_scores = capacities / distances  # TODO: Improve scoring function

>>>>>>> d304e4f7
    # Normalize the scores to ensure they sum to 1
    scores = base_scores / np.sum(base_scores)
    return scores

def euclidean_distance(start: np.ndarray, end: np.ndarray) -> float:
    """Compute the Euclidean distance between two points."""
    return np.linalg.norm(end - start)

def find_circle_intersections(center1: np.ndarray, radius1: float, center2: np.ndarray, radius2: float) -> Tuple[np.ndarray, np.ndarray]:
    """
    Find the intersection points of two circles.
    
    :param center1: The center of the first circle (e.g., np.array([x1, y1])).
    :param radius1: The radius of the first circle.
    :param center2: The center of the second circle (e.g., np.array([x2, y2])).
    :param radius2: The radius of the second circle.
    :return: A tuple containing one or two intersection points (each as a np.ndarray).
    """
    x1, y1 = center1
    x2, y2 = center2
    r1 = radius1
    r2 = radius2

    # Calculate the distance between the two centers
    d = euclidean_distance(center1, center2)
<<<<<<< HEAD
    
    logger.debug(f"Center 1: {center1}, Radius 1: {radius1}, Center 2: {center2}, Radius 2: {radius2}")

    # Handle non-intersection conditions:
    if d == 0:
        if abs(r1 - r2) < 1e-4:
            logger.info("Infinite intersections: The start and end points and radii are identical.")
            logger.info("Choosing a point on the perimeter of the circles.")
            intersect = np.array([x1 + r1, y1])
            return intersect, None
        else:
            logger.info("No intersection: The circles are identical but have different radii.")
            logger.info("Choosing a point on the perimeter of the circles.")
            intersect = np.array([x1 + r1, y1])
            return intersect, None
    
=======

    # Handle non-intersection conditions:
>>>>>>> d304e4f7
    if d > (r1 + r2):
        logger.info("No direct intersection: The circles are too far apart.")
        logger.info("Finding point on the line with distances proportional to radii as fallback.")

        proportional_distance = r1 / (r1 + r2)
        point_on_line = center1 + proportional_distance * (center2 - center1)
        
        return point_on_line, None
<<<<<<< HEAD

    if d < abs(r1 - r2):
        logger.info("No direct intersection: One circle is contained within the other.")
        logger.info("Returning closest point on the circumference of the inner circle.")

=======

    if d < abs(r1 - r2):
        logger.info("No direct intersection: One circle is contained within the other.")
        logger.info("Returning closest point on the circumference of the inner circle.")

>>>>>>> d304e4f7
        if r1 > r2:
            closest_point = center2 + r2 * (center1 - center2) / d
            return closest_point, None
        else:
            closest_point = center1 + r1 * (center2 - center1) / d
            return closest_point, None
<<<<<<< HEAD


    if d == (r1 + r2) or d == abs(r1 - r2):
        logger.info("Whaaat? Tangential circles: The circles touch at exactly one point.")

        a = (r1**2 - r2**2 + d**2) / (2 * d)
        h = 0  # Tangential circles will have h = 0 as h = sqrt(r1^2 - a^2)

        x3 = x1 + a * (x2 - x1) / d
        y3 = y1 + a * (y2 - y1) / d

        intersection = np.array([x3, y3])

        return intersection, None

    # Calculate points of intersection
    a = (r1**2 - r2**2 + d**2) / (2 * d)
    h = np.sqrt(r1**2 - a**2)

    x3 = x1 + a * (x2 - x1) / d
    y3 = y1 + a * (y2 - y1) / d

=======

    if d == 0 and r1 == r2:
        logger.info("Infinite intersections: The start and end points and radii are identical.")
        logger.info("Choosing a point on the perimeter of the circles.")
        intersect = np.array([x1 + r1, y1])
        return intersect, None
    
    if d == (r1 + r2) or d == abs(r1 - r2):
        logger.info("Whaaat? Tangential circles: The circles touch at exactly one point.")

        a = (r1**2 - r2**2 + d**2) / (2 * d)
        h = 0  # Tangential circles will have h = 0 as h = sqrt(r1^2 - a^2)

        x3 = x1 + a * (x2 - x1) / d
        y3 = y1 + a * (y2 - y1) / d

        intersection = np.array([x3, y3])

        return intersection, None

    # Calculate points of intersection
    a = (r1**2 - r2**2 + d**2) / (2 * d)
    h = np.sqrt(r1**2 - a**2)

    x3 = x1 + a * (x2 - x1) / d
    y3 = y1 + a * (y2 - y1) / d

>>>>>>> d304e4f7
    intersect1 = np.array([x3 + h * (y2 - y1) / d, y3 - h * (x2 - x1) / d])
    intersect2 = np.array([x3 - h * (y2 - y1) / d, y3 + h * (x2 - x1) / d])

    return intersect1, intersect2

def find_location_candidates(start_coord: np.ndarray, end_coord: np.ndarray, purpose: str, 
                             distance_start_to_act: float, distance_act_to_end: float, 
                             num_candidates: int) -> Tuple[Tuple[np.ndarray, np.ndarray, np.ndarray, np.ndarray, np.ndarray], 
                                                           Tuple[np.ndarray, np.ndarray, np.ndarray, np.ndarray, np.ndarray]]:
    """
    Find n location candidates for a given activity purpose between two known locations.
    Returns two sets of candidates if two intersection points are found, otherwise only one set.
    """
    intersect1, intersect2 = find_circle_intersections(start_coord, distance_start_to_act, end_coord, distance_act_to_end)
    
<<<<<<< HEAD
    candidate_identifiers, candidate_names, candidate_coordinates, candidate_capacities, candidate_distances = MyTargetLocations.query_closest(purpose, intersect1, num_candidates)
    
    if intersect2 is not None:
        candidate_identifiers2, candidate_names2, candidate_coordinates2, candidate_capacities2, candidate_distances2 = MyTargetLocations.query_closest(purpose, intersect2, num_candidates)
=======
    candidate_identifiers, candidate_names, candidate_coordinates, candidate_capacities, candidate_distances = MyTargetLocations.query(purpose, intersect1, num_candidates)
    
    if intersect2 is not None:
        candidate_identifiers2, candidate_names2, candidate_coordinates2, candidate_capacities2, candidate_distances2 = MyTargetLocations.query(purpose, intersect2, num_candidates)
>>>>>>> d304e4f7
    
        return (candidate_identifiers, candidate_names, candidate_coordinates, candidate_capacities, candidate_distances),\
            (candidate_identifiers2, candidate_names2, candidate_coordinates2, candidate_capacities2, candidate_distances2)

    return (candidate_identifiers, candidate_names, candidate_coordinates, candidate_capacities, candidate_distances), None

from typing import Tuple, Optional
import numpy as np

def greedy_select_single_activity(start_coord: np.ndarray, end_coord: np.ndarray, purpose: str, 
                                 distance_start_to_act: float, distance_act_to_end: float, 
                                 num_candidates: int):
    """Place a single activity at the most likely location."""
<<<<<<< HEAD
    logger.debug(f"Greedy selecting activity for purpose {purpose} between {start_coord} and {end_coord}.")
    
    # Home locations aren't among the targets and are for now replaced by the start location
    if purpose == s.ACT_HOME:
        logger.info("Home activity detected. Secondary locator shouldn't be used for that. Returning start location.")
        return None, "home", start_coord, None, None, None
=======
>>>>>>> d304e4f7

    candidates1, candidates2 = find_location_candidates(start_coord, end_coord, purpose, distance_start_to_act, distance_act_to_end, num_candidates)

    if candidates2 is not None:
        combined_candidates = tuple(np.concatenate((arr1, arr2)) for arr1, arr2 in zip(candidates1, candidates2))
    else:
        combined_candidates = candidates1

<<<<<<< HEAD
    # scores = score_locations(combined_candidates[-1], combined_candidates[-2])
    # best_candidate_index = np.argmax(scores)
        
    # # Get the best candidate information.
    # best_candidate = tuple(arr[best_candidate_index] for arr in combined_candidates) + (scores[best_candidate_index],)

    # return best_candidate
    return monte_carlo_select_candidate(combined_candidates)

def monte_carlo_select_candidate(candidates, use_distance = True):
    if use_distance:
        scores = score_locations(candidates[-2], candidates[-1])
    else:
        scores = score_locations(candidates[-2])
    
    # Verify that scores are normalized to 1
    assert np.isclose(np.sum(scores), 1.0), "Scores are not normalized to 1." # TODO: Remove this line in production
    
    chosen_index = np.random.choice(len(scores), p=scores)
    
    # Return the chosen candidate with its score
    chosen_candidate = tuple((arr[chosen_index] if arr is not None else None) for arr in candidates) + (scores[chosen_index],)

    return chosen_candidate
=======
    scores = score_locations(combined_candidates[-1], combined_candidates[-2])
    best_candidate_index = np.argmax(scores)
        
    # Get the best candidate information.
    best_candidate = tuple(arr[best_candidate_index] for arr in combined_candidates) + (scores[best_candidate_index],)

    return best_candidate

        
            
    
>>>>>>> d304e4f7
    
def populate_legs_dict_from_df(df: pd.DataFrame) -> Dict[str, List[Dict[str, Any]]]:
    """Uses the MiD df to populate a nested dictionary with leg information for each person."""
    nested_dict = defaultdict(list)
    
    # Populate the defaultdict with data from the DataFrame
    for row in df.itertuples(index=False):
        identifier: str = getattr(row, s.UNIQUE_P_ID_COL)

        from_location: np.ndarray = np.array(row.from_location) if row.from_location is not None else np.array([])
        to_location: np.ndarray = np.array(row.to_location) if row.to_location is not None else np.array([])

        leg_info: Dict[str, Any] = {
            'leg_id': getattr(row, s.UNIQUE_LEG_ID_COL),
            'to_act_purpose': getattr(row, s.LEG_TO_ACTIVITY_COL),
            'distance': getattr(row, s.LEG_DISTANCE_COL),
            'from_location': from_location,
            'to_location': to_location
        }
        nested_dict[identifier].append(leg_info)

    # Convert defaultdict to dict for cleaner output and better compatibility
    return dict(nested_dict)


def generate_random_location_within_hanover():
    """Generate a random coordinate within Hanover, Germany, in EPSG:25832."""
    xmin, xmax = 546000, 556000
    ymin, ymax = 5800000, 5810000
<<<<<<< HEAD
    x = rnd.uniform(xmin, xmax)
    y = rnd.uniform(ymin, ymax)
=======
    x = random.uniform(xmin, xmax)
    y = random.uniform(ymin, ymax)
>>>>>>> d304e4f7
    return np.array([x, y])

def prepare_mid_df_for_legs_dict() -> pd.DataFrame:
    """Temporarily prepare the MiD DataFrame for the leg dictionary function."""
    df = h.read_csv(s.ENHANCED_MID_FILE)
    
    # Initialize columns with empty objects to ensure dtype compatibility
    df["from_location"] = None
    df["to_location"] = None
    
    # Throw out rows with missing values in the distance column
    n_cols = df.shape[1]
    df = df.dropna(subset=[s.LEG_DISTANCE_COL])
    logger.debug(f"Dropped {n_cols - df.shape[1]} rows with missing distance values.")

    # Ensure these columns are treated as object type to store arrays
    df["from_location"] = df["from_location"].astype(object)
    df["to_location"] = df["to_location"].astype(object)

<<<<<<< HEAD
    # Add random home locations for each person
    for person_id, group in df.groupby(s.PERSON_ID_COL):
        home_location = generate_random_location_within_hanover()
        df.at[group.index[0], "from_location"] = home_location
        df.at[group.index[-1], "to_location"] = home_location
    
    # In-place convert km to meters for distance column
    df[s.LEG_DISTANCE_COL] = df[s.LEG_DISTANCE_COL] * 1000
    
    logger.debug(df.head())
    return df

def segment_legs(nested_dict: Dict[str, List[Dict[str, Any]]]) -> Dict[str, List[List[Dict[str, Any]]]]:
    logger.debug(f"Segmenting legs for {len(nested_dict)} persons.")
    segmented_dict = defaultdict(list)
    
    for person_id, legs in nested_dict.items():
        segment = []
        for leg in legs:
            if not segment:
                # Start a new segment with the first leg
                segment.append(leg)
            else:
                segment.append(leg)
                if leg['to_location'].size > 0:
                    segmented_dict[person_id].append(segment)
                    segment = []
        # If there are remaining legs in the segment after the loop, add them as well
        if segment:
            segmented_dict[person_id].append(segment)
        
    return dict(segmented_dict)

def estimate_length_with_slack(length1, length2, slack_factor = 2, min_slack_lower = 0.2, min_slack_upper = 0.2) -> List[float]:
    """min_slacks must be between 0 and 0.49"""
    
    length_sum = length1 + length2 # is also real maximum length
    length_diff = abs(length1 - length2) # is also real minimum length
    shorter_leg = min(length1, length2)
    
    result = length_sum / slack_factor
    
    wanted_minimum = length_diff + shorter_leg * min_slack_lower
    wanted_maximum = length_sum - shorter_leg * min_slack_upper
    
    if result <= wanted_minimum:
        result = wanted_minimum
    elif result > wanted_maximum:
        result = wanted_maximum
        
    # assert result is a number
    assert not np.isnan(result), f"Result is NaN. Lengths: {length1}, {length2}, Slack factor: {slack_factor}, Min slack lower: {min_slack_lower}, Min slack upper: {min_slack_upper}"

    return [length_diff, wanted_minimum, result, wanted_maximum, length_sum]
    
def build_estimation_tree(distances: List[float]) -> List[List[List[float]]]: # Tree level, Leg, Lengths
    logger.debug(f"Building estimation tree for {len(distances)} legs.")	
    tree: List[List[List[float]]] = []  
    
    while len(distances) > 1:
        new_distances: List[float] = []
        combined_pairs: List[List[float]] = []
        for i in range(0, len(distances) - 1, 2):
            combined_list: List[float] = estimate_length_with_slack(distances[i], distances[i + 1])
            new_distances.append(combined_list[2])
            combined_pairs.append(combined_list)
        
        if len(distances) % 2 != 0:  
            # Carry over the estimation from the so-far built tree
            last_pair = tree[-1][-1] if tree else [distances[-1], distances[-1], distances[-1], distances[-1], distances[-1]]
            combined_pairs.append(last_pair)
            new_distances.append(last_pair[2])  # Append only the center value for next level processing
        
        distances = new_distances
        tree.append(combined_pairs)

    return tree

def adjust_estimation_tree(tree: List[List[List[float]]], real_distance: float, strong_adjust: bool = True) -> List[List[List[float]]]: # Tree level, Leg, Lengths
    """If there is strong overshooting or undershooting in the estimation tree, adjust the distances. 
    It tries to keep given slack constraints, unless it is not possible.
    
    TEMP: Erstmal nur strong adjust, weak adjust ist vlt grundsätzlich nicht sinnvoll.
    
    Parameters:
    tree: The estimation tree to adjust.
    real_distance: The real total distance to adjust the tree to.
    strong_adjust: If True, real_bounds are used for adjustment, if False, wanted_bounds are used.
    """
    
    logger.debug(tree)
                
    # Enter real distance as basis for possible adjustments
    tree[-1][0][2] = real_distance

    # If highest level is 1, we're done (we can't adjust anything, but this is never needed with level 1 - trees anyway)
    if len(tree) == 1:
        return tree
    
    if strong_adjust:
        l_bound_idx = 0
        u_bound_idx = 4
    else:
        l_bound_idx = 1
        u_bound_idx = 3

    if tree[-1][0][1] < real_distance < tree[-1][0][3]: # Checking for wanted maximum and minimum, not real maximum and minimum
        logger.debug("Real total distance is within bounds of highest level, no adjustment needed.")
        stats_tracker.increment("adjustment_total_runs")
        stats_tracker.increment("adjustment_no_adjustment")
        return tree
    else:
        # Traverse from one below the highest level down to including level 1 (which has index 0) - and then down to -1 just for the last check
        for level in range(len(tree) - 1, -1, -1):     
            for i in range(0, len(tree[level]), 2): # Traverse in pairs, skipping the last one if it's an odd number
                if i == len(tree[level]) - 1:
                    continue
                
                higher_leg_value = tree[level+1][i//2][2]
                higher_leg_lower_bound = tree[level+1][i//2][l_bound_idx]
                higher_leg_upper_bound = tree[level+1][i//2][u_bound_idx]

                leg1_value = tree[level][i][2]
                leg2_value = tree[level][i+1][2]

                if higher_leg_value < higher_leg_lower_bound: # (Real) higher_leg_value can be zero if start and end location are the same
                    logger.debug(f"Strong overshot. Level: {level}, i: {i}, higher_leg_value: {higher_leg_value}, higher_leg_lower_bound: {higher_leg_lower_bound}")
                    stats_tracker.increment("adjustment_overshot_cases")
                    # Yes, overshot: The "ground truth" is lower than the lower bound of the estimation
                    if leg1_value > leg2_value:
                        # Make longer leg shorter, shorter leg longer
                        L_bounds1 = abs(tree[level][i][0] - leg1_value)
                        L_bounds2 = abs(tree[level][i+1][4] - leg2_value)
                        delta_L_high = abs(higher_leg_value - higher_leg_lower_bound)

                        delta_L1 = (L_bounds1 * delta_L_high) / (L_bounds1 + L_bounds2)
                        delta_L2 = (L_bounds2 * delta_L_high)/ (L_bounds1 + L_bounds2)

                        tree[level][i][2] -= delta_L1
                        tree[level][i+1][2] += delta_L2
                    else:
                        L_bounds1 = abs(tree[level][i][4] - leg1_value)
                        L_bounds2 = abs(tree[level][i+1][0] - leg2_value)
                        delta_L_high = abs(higher_leg_value - higher_leg_lower_bound)

                        delta_L1 = (L_bounds1 * delta_L_high) / (L_bounds1 + L_bounds2)
                        delta_L2 = (L_bounds2 * delta_L_high)/ (L_bounds1 + L_bounds2)

                        tree[level][i][2] += delta_L1
                        tree[level][i+1][2] -= delta_L2

                elif higher_leg_value > higher_leg_upper_bound: 
                    
                    logger.debug(f"Strong undershot. Level: {level}, i: {i}, higher_leg_value: {higher_leg_value}, higher_leg_upper_bound: {higher_leg_upper_bound}")
                    stats_tracker.increment("adjustment_undershot_cases")
                    # Yes, undershot: The "ground truth" is higher than the upper bound of the estimation
                    # Make both legs longer (both move to upper bound)
                    
                    L_bounds1 = abs(tree[level][i][4] - leg1_value)
                    L_bounds2 = abs(tree[level][i+1][4] - leg2_value)
                    delta_L_high = abs(higher_leg_value - higher_leg_upper_bound)

                    delta_L1 = (L_bounds1 * delta_L_high) / (L_bounds1 + L_bounds2)
                    delta_L2 = (L_bounds2 * delta_L_high)/ (L_bounds1 + L_bounds2)

                    tree[level][i][2] += delta_L1
                    tree[level][i+1][2] += delta_L2
        
        # Check plausibilities and return
        plausible = True
        for i in range(0, len(tree[0]), 1):
            leg_value = tree[0][i][2]
            leg_lower_bound = tree[0][i][0]
            leg_upper_bound = tree[0][i][4]
            if not leg_lower_bound <= leg_value <= leg_upper_bound:
                plausible = False
                break
        
        if strong_adjust:
            if plausible:
                logger.debug("Strong adjustment succeeded.")
                logger.debug(tree)
                stats_tracker.increment("adjustment_total_runs")
                stats_tracker.increment("adjustment_strong_adjustment_success")
                return tree
            else:
                logger.debug("Strong adjustment failed.")
                logger.debug(tree)
                stats_tracker.increment("adjustment_total_runs")
                stats_tracker.increment("adjustment_strong_adjustment_failure")
                return tree
        else:
            if plausible:
                # These are the bounds of the first level estimation, which are set in stone by the known real distances
                logger.debug("Adjustment succeeded with wanted bounds.")
                return tree
            else:
                logger.debug("Adjustment failed with wanted bounds, trying strong adjustment with real bounds.")
                return adjust_estimation_tree(tree, real_distance, strong_adjust = True)

def greedy_locate_segment(segment):
    
    if len(segment) == 0:
        raise ValueError("No legs in segment.")
    elif len(segment) == 1:
        assert segment[0]['from_location'].size > 0 and segment[0]['to_location'].size > 0, "Both start and end locations must be known for a single leg."
        return segment
    # if there are only two legs, we can find the loc immediately
    elif len(segment) == 2:
        logger.debug("Greedy locating. Only two legs in segment.")
        act_identifier, act_name, act_coord, act_cap, act_dist, act_score = greedy_select_single_activity(segment[0]['from_location'], segment[-1]['to_location'], segment[0]['to_act_purpose'], segment[0]['distance'], segment[-1]['distance'], 5)
        segment[0]['to_location'] = act_coord
        segment[-1]['from_location'] = act_coord
        segment[0]['to_act_identifier'] = act_identifier
        segment[0]['to_act_name'] = act_name
        segment[0]['to_act_cap'] = act_cap
        segment[0]['to_act_score'] = act_score
        return segment
    else:
        logger.debug(f"Greedy locating. Segment has {len(segment)} legs.")
        distances = [leg['distance'] for leg in segment]

        real_distance = euclidean_distance(segment[0]['from_location'], segment[-1]['to_location'])
        
        tree = build_estimation_tree(distances)
        tree = adjust_estimation_tree(tree, real_distance, strong_adjust = True)
        position_on_segment_info = build_position_on_segment_info(len(distances)) # tells us at each level which legs to look at
        assert len(tree) == len(position_on_segment_info), "Tree and position info must have the same length."

        for level in range(len(tree)-1, -1, -1):
            for i, leg_idx in enumerate(position_on_segment_info[level]):
                logger.debug(f"Level: {level}, i: {i}, leg_idx: {leg_idx}")
                segment_step = 2**level
                from_location_idx = leg_idx - segment_step + 1 # + 1 because we get the from_location
                assert from_location_idx >= 0, "From location index must be greater or equal to 0."
                to_location_idx = min(len(segment) - 1, leg_idx + segment_step)
                
                if level == 0:
                    dist_start_to_act = segment[leg_idx]['distance']
                    dist_act_to_end = segment[to_location_idx]['distance']
                else:
                    dist_start_to_act = tree[level-1][2 * i][2]
                    dist_act_to_end = tree[level-1][2 * i+1][2]
                
                act_identifier, act_name, act_coord, act_cap, act_dist, act_score = \
                greedy_select_single_activity(segment[from_location_idx]['from_location'], segment[to_location_idx]['to_location'], segment[leg_idx]['to_act_purpose'], dist_start_to_act, dist_act_to_end, 5)
                segment[leg_idx]['to_location'] = act_coord
                if leg_idx + 1 < len(segment)+1:
                    segment[leg_idx + 1]['from_location'] = act_coord 
                segment[leg_idx]['to_act_identifier'] = act_identifier
                segment[leg_idx]['to_act_name'] = act_name
                segment[leg_idx]['to_act_cap'] = act_cap
                segment[leg_idx]['to_act_score'] = act_score
        return segment

def add_from_locations(segment):
    """Add the from_location to each leg in the segment."""
    for i, leg in enumerate(segment):
        if i != 0:
            leg['from_location'] = segment[i-1]['to_location']
    return segment

def insert_placed_distances(segment):
    """Inserts info on the actual distances between placed activities for a fully located segment.
    Optional; for debugging and evaluation purposes."""
    for leg in segment:
        leg['placed_distance'] = euclidean_distance(leg['from_location'], leg['to_location'])
        leg['placed_distance_absolute_diff'] = abs(leg['distance'] - leg['placed_distance'])
        leg['placed_distance_relative_diff'] = leg['placed_distance_absolute_diff'] / leg['distance']
    return segment

def summarize_placement_results(flattened_segmented_dict): 
    """Summarizes the placement results of a fully located segment.
    Optional; for debugging and evaluation purposes."""
    discretization_errors = []
    relative_errors = []
    total_number_of_legs = sum([len(segment) for segment in flattened_segmented_dict.values()])
    for person_id, segment in flattened_segmented_dict.items():
        for leg in segment:
            discretization_errors.append(leg['placed_distance_absolute_diff'])
            relative_errors.append(leg['placed_distance_relative_diff'])
    mean_discretization_error = sum(discretization_errors) / total_number_of_legs
    mean_relative_error = sum(relative_errors) / total_number_of_legs
    median_discretization_error = np.median(discretization_errors)
    median_relative_error = np.median(relative_errors)
    
    logger.info(f"Total number of legs: {total_number_of_legs}")
    logger.info(f"Average discretization error: {mean_discretization_error}")
    logger.info(f"Average relative error: {mean_relative_error}")
    logger.info(f"Median discretization error: {median_discretization_error}")
    logger.info(f"Median relative error: {median_relative_error}")
    
    return total_number_of_legs, mean_discretization_error, mean_relative_error, median_discretization_error, median_relative_error

def select_interesting_trips(flattened_segmented_dict, n: int): # TODO: Implement
    """Selects a few interesting agent trips for debugging and evaluation purposes."""
    interesting_trips = []
    for person_id, segment in flattened_segmented_dict.items():
        if len(segment) > 2:
            interesting_trips.append(segment)
    return interesting_trips
    

def build_position_on_segment_info(n: int) -> list[list[int]]:
    """Based on the number of legs in a segment, returns a list of lists that tells us at each level which legs to process."""
    # The first list contains numbers from 0 to n-2
    original_list = list(range(n-1))
    result = []
    seen_elements = set()

    while original_list:
        result.append(original_list)
        original_list = original_list[1::2]
    
    result.reverse()

    # Remove elements from all subsequent lists once they've appeared in an earlier list
    cleaned_result = []
    for lst in result:
        cleaned_list = [x for x in lst if x not in seen_elements]
        seen_elements.update(cleaned_list)
        cleaned_result.append(cleaned_list)

    cleaned_result.reverse()
    
    return cleaned_result
    
def flatten_segmented_dict(segmented_dict: Dict[str, List[List[Dict[str, Any]]]]) -> Dict[str, List[Dict[str, Any]]]:
    """Recombine the segments of each person into a single list of legs."""
    for person_id, segments in segmented_dict.items():
        segmented_dict[person_id] = [leg for segment in segments for leg in segment]
    return segmented_dict

# def build_candidate_tree(segment, tree):
#     """Work in progress. """
    
#     # At the second highest level, get n candidates with score for the location
#     candidates = find_location_candidates(segment[0]['from_location'], segment[-1]['to_location'], segment[0]['to_act_purpose'], tree[0][0][2], tree[0][1][2], 5)
#     logger.debug(candidates)
    
#     # At the next levels, get n candidates with score for each connected location
#     for level in range(1, len(tree)):
#         for i in range(0, len(tree[level]), 2):
#             candidates = find_location_candidates(segment[i]['from_location'], segment[i+1]['to_location'], segment[i]['to_act_purpose'], tree[level][i][2], tree[level][i+1][2], 5)
#             logger.debug(candidates)


def spread_distances(distance1, distance2, iteration = 0, first_step = 20):
    """Increases the difference between two distances, keeping them positive."""
    step = first_step * 2**(iteration+1)
    if distance1 > distance2:
        distance1 += step
        distance2 -= step
    else:
        distance1 -= step
        distance2 += step
    return max(0, distance1), max(0, distance2)
    


def simple_locate_segment(segment):
    """Assumes start and end locations of segment are identical."""
    if len(segment) == 0:
        raise ValueError("No legs in segment.")
    
    elif len(segment) == 1:
        assert segment[0]['from_location'].size > 0 and segment[0]['to_location'].size > 0, "Both start and end locations must be known for a single leg."
        return segment
        
    # if there are only two legs, get a location within the two circles around home
    elif len(segment) == 2:
        logger.debug("Simple locating. Only two legs in segment.")
        distance1 = segment[0]['distance']
        distance2 = segment[1]['distance']
        if abs(distance1 - distance2) < 30: # always meters!
            distance1, distance2 = spread_distances(distance1, distance2, first_step=20)
        candidates = find_ring_candidates(segment[0]['to_act_purpose'], segment[0]['from_location'], distance1, distance2)
        act_identifier, act_name, act_coord, act_cap, act_dist, act_score = monte_carlo_select_candidate(candidates)
        segment[0]['to_location'] = act_coord
        segment[-1]['from_location'] = act_coord
        segment[0]['to_act_identifier'] = act_identifier
        segment[0]['to_act_name'] = act_name
        segment[0]['to_act_cap'] = act_cap
        segment[0]['to_act_score'] = act_score
        return segment
    
    else:
        total_distance = sum([leg['distance'] for leg in segment])
        traveled_distance = 0
        for i, leg in enumerate(segment):
            traveled_distance += leg['distance']
            remaining_legs = len(segment) - i
            
            if remaining_legs == 1:
                break # done because no processing on last leg needed
            
            elif segment[i]['to_act_purpose'] == s.ACT_HOME:
                logger.debug("Home activity. Placing at, you guessed it, home (start location).")
                act_identifier, act_name, act_coord, act_cap, act_dist, act_score = None, "home", segment[i]['from_location'], None, None, None
            
            elif traveled_distance >= total_distance / 2:
                
                if remaining_legs == 2:
                    logger.debug("Selecting location using simple two-leg method.")
                    assert segment[-1] == segment[i+1], "Last leg must be the last leg." # TODO: Remove this line in production
                    act_identifier, act_name, act_coord, act_cap, act_dist, act_score = \
                        greedy_select_single_activity(segment[i]['from_location'], segment[-1]['to_location'], segment[i]['to_act_purpose'], segment[i]['distance'], segment[-1]['distance'], 5)

                else:
                    logger.debug("Selecting location using ring with angle restriction.")
                    distance = segment[i]['distance']
                    radius1, radius2 = spread_distances(distance, distance, iteration = 0, first_step=20)
                    candidates = find_ring_candidates(segment[i]['to_act_purpose'], segment[i]['from_location'], radius1, radius2, max_iterations = 5)
                    # Angle restriction (pi/2 = 90 degrees)
                    candidates = [candidate for candidate in candidates if is_within_angle(candidate[2], segment[i]['from_location'], segment[-1]['to_location'], math.pi/2)]
                    act_identifier, act_name, act_coord, act_cap, act_dist, act_score = monte_carlo_select_candidate(candidates)
            else:
                logger.debug("Selecting location using ring.")
                distance = segment[i]['distance']
                radius1, radius2 = spread_distances(distance, distance, iteration = 0, first_step=20)
                candidates = find_ring_candidates(segment[i]['to_act_purpose'], segment[i]['from_location'], radius1, radius2, max_iterations = 5)
                act_identifier, act_name, act_coord, act_cap, act_dist, act_score = monte_carlo_select_candidate(candidates)
                
            segment[i]['to_location'] = act_coord
            segment[i+1]['from_location'] = act_coord
            segment[i]['to_act_identifier'] = act_identifier
            segment[i]['to_act_name'] = act_name
            segment[i]['to_act_cap'] = act_cap
            segment[i]['to_act_score'] = act_score
            
        return segment 
            
        

def find_ring_candidates(purpose: str, center: np.ndarray, radius1: float, radius2: float, max_iterations = 5) -> Tuple[np.ndarray, np.ndarray, np.ndarray, np.ndarray, np.ndarray]:
    """Find candidates within a ring around a center point."""
    i = 0
    logger.debug(f"Finding candidates for purpose {purpose} within a ring around {center} with radii {radius1} and {radius2}.")
    while True:
        candidates = MyTargetLocations.query_within_ring(purpose, center, radius1, radius2)
        if candidates is not None:
            return candidates
        radius1, radius1 = spread_distances(radius1, radius1, iteration = i, first_step=20)
        i += 1
        logger.debug(f"Iteration {i}. Increasing radii to {radius1} and {radius2}.")
        if i > max_iterations:
            raise ValueError(f"No candidates found after {max_iterations} iterations.")
        
def angle_between(p1, p2):
    delta_y = p2[1] - p1[1]
    delta_x = p2[0] - p1[0]
    angle = math.atan2(delta_y, delta_x)
    return angle

def is_within_angle(point, center, direction_point, angle_range):
    angle_to_point = angle_between(center, point)
    angle_to_direction = angle_between(center, direction_point)
    lower_bound = angle_to_direction - angle_range / 2
    upper_bound = angle_to_direction + angle_range / 2
    
    # Normalize angles between -pi and pi
    angle_to_point = (angle_to_point + 2 * math.pi) % (2 * math.pi)
    lower_bound = (lower_bound + 2 * math.pi) % (2 * math.pi)
    upper_bound = (upper_bound + 2 * math.pi) % (2 * math.pi)

    if lower_bound < upper_bound:
        return lower_bound <= angle_to_point <= upper_bound
    else:  # Covers the case where the angle range crosses the -pi/pi boundary
        return angle_to_point >= lower_bound or angle_to_point <= upper_bound
    

with open('locations_data_with_capacities.pkl', 'rb') as file:
    locations_data = pickle.load(file)
reformatted_data = reformat_locations(locations_data)
MyTargetLocations = TargetLocations(reformatted_data)

df = prepare_mid_df_for_legs_dict()
logger.debug("df prepared.")
dictu = populate_legs_dict_from_df(df)
logger.debug("dict populated.")
flattened_segmented_dict = segment_legs(dictu)
logger.debug("dict segmented.")
logger.debug (flattened_segmented_dict)

# for person_id, segments in flattened_segmented_dict.items():
#     for segment in segments:
#         segment = greedy_locate_segment(segment)
#         segment = insert_placed_distances(segment)

for person_id, segments in flattened_segmented_dict.items():
    for segment in segments:
        segment = simple_locate_segment(segment)
        segment = insert_placed_distances(segment)

flattened_segmented_dict = flatten_segmented_dict(flattened_segmented_dict)
for person_id, segment in flattened_segmented_dict.items():
    logger.debug(f"Person ID: {person_id}")
    for leg in segment:
        logger.debug(leg)

summarize_placement_results(flattened_segmented_dict)

stats_tracker.print_stats()
        
logger.debug("done")
=======
    # Process each person
    for person_id, group in df.groupby(s.PERSON_ID_COL):
        random_location = generate_random_location_within_hanover()
        df.at[group.index[0], "from_location"] = random_location
        df.at[group.index[-1], "to_location"] = random_location
    
    print(df.head())
    return df

def segment_legs(nested_dict: Dict[str, List[Dict[str, Any]]]) -> Dict[str, List[List[Dict[str, Any]]]]:
    segmented_dict = defaultdict(list)
    
    for person_id, legs in nested_dict.items():
        segment = []
        for leg in legs:
            if not segment:
                # Start a new segment with the first leg
                segment.append(leg)
            else:
                segment.append(leg)
                if leg['to_location'].size > 0:
                    segmented_dict[person_id].append(segment)
                    segment = []
        # If there are remaining legs in the segment after the loop, add them as well
        if segment:
            segmented_dict[person_id].append(segment)
        
    return dict(segmented_dict)

def estimate_length_with_slack(length1, length2, slack_factor = 2, min_slack_lower = 0.2, min_slack_upper = 0.2) -> List[float]:
    """min_slacks must be between 0 and 0.49"""
    
    length_sum = length1 + length2 # is also real maximum length
    length_diff = abs(length1 - length2) # is also real minimum length
    shorter_leg = min(length1, length2)
    
    result = length_sum / slack_factor
    
    wanted_minimum = length_diff + shorter_leg * min_slack_lower
    wanted_maximum = length_sum - shorter_leg * min_slack_upper
    
    if result <= wanted_minimum:
        result = wanted_minimum
    elif result > wanted_maximum:
        result = wanted_maximum
        
    # assert result is a number
    assert not np.isnan(result), f"Result is NaN. Lengths: {length1}, {length2}, Slack factor: {slack_factor}, Min slack lower: {min_slack_lower}, Min slack upper: {min_slack_upper}"

    return [length_diff, wanted_minimum, result, wanted_maximum, length_sum]
    
def build_estimation_tree(distances: List[float]) -> List[List[List[float]]]: # Tree level, Leg, Lengths
    tree: List[List[List[float]]] = []  
    
    while len(distances) > 1:
        new_distances: List[float] = []
        combined_pairs: List[List[float]] = []
        for i in range(0, len(distances) - 1, 2):
            combined_list: List[float] = estimate_length_with_slack(distances[i], distances[i + 1])
            new_distances.append(combined_list[2])
            combined_pairs.append(combined_list)
        
        if len(distances) % 2 != 0:  
            # Carry over the estimation from the so-far built tree
            last_pair = tree[-1][-1] if tree else [distances[-1], distances[-1], distances[-1], distances[-1], distances[-1]]
            combined_pairs.append(last_pair)
            new_distances.append(last_pair[2])  # Append only the center value for next level processing
        
        distances = new_distances
        tree.append(combined_pairs)

    return tree

def adjust_estimation_tree(tree: List[List[List[float]]], real_distance: float, strong_adjust: bool = True) -> List[List[List[float]]]: # Tree level, Leg, Lengths
    """If there is strong overshooting or undershooting in the estimation tree, adjust the distances. 
    It tries to keep given slack constraints, unless it is not possible.
    
    TEMP: Erstmal nur strong adjust, weak adjust ist vlt grundsätzlich nicht sinnvoll.
    
    Parameters:
    tree: The estimation tree to adjust.
    real_distance: The real total distance to adjust the tree to.
    strong_adjust: If True, real_bounds are used for adjustment, if False, wanted_bounds are used.
    """
    
    logger.debug(tree)
            
    # Adjust the highest level
    tree[-1][0][2] = real_distance

    # If highest level is 1, we're done (we can't adjust anything, but this is never needed with level 1 - trees anyway)
    if len(tree) == 1:
        return tree
    
    if strong_adjust:
        l_bound_idx = 0
        u_bound_idx = 4
    else:
        l_bound_idx = 1
        u_bound_idx = 3

    if tree[-1][0][1] < real_distance < tree[-1][0][3]: # Checking for wanted maximum and minimum, not real maximum and minimum
        logger.debug("Real total distance is within bounds of highest level.")
        return tree
    else:
        # Traverse from one below the highest level down to including level 1 (which has index 0) - and then down to -1 just for the last check
        for level in range(len(tree) - 1, -2, -1):
            
            # At the lowest level, check plausibilities and return
            # TODO: Move to end??
            if level == -1:
                plausible = True
                for i in range(0, len(tree[0]), 1):
                    leg_value = tree[0][i][2]
                    leg_lower_bound = tree[0][i][0]
                    leg_upper_bound = tree[0][i][4]
                    if not leg_lower_bound <= leg_value <= leg_upper_bound:
                        plausible = False
                        break
                
                if strong_adjust:
                    if plausible:
                        logger.debug("Strong adjustment succeeded.")
                        logger.debug(tree)
                        return tree
                    else:
                        logger.debug("Strong adjustment failed.")
                        logger.debug(tree)
                        return tree
                else:
                    if plausible:
                        # These are the bounds of the first level estimation, which are set in stone by the known real distances
                        logger.debug("Adjustment succeeded with wanted bounds.")
                        return tree
                    else:
                        logger.debug("Adjustment failed with wanted bounds, trying strong adjustment with real bounds.")
                        return adjust_estimation_tree(tree, real_distance, strong_adjust = True)
                        
                        
            for i in range(0, len(tree[level]), 2): # Traverse in pairs, skipping the last one if it's an odd number
                if i == len(tree[level]) - 1:
                    continue
                
                higher_leg_value = tree[level+1][i//2][2]
                higher_leg_lower_bound = tree[level+1][i//2][l_bound_idx]
                higher_leg_upper_bound = tree[level+1][i//2][u_bound_idx]

                leg1_value = tree[level][i][2]
                leg2_value = tree[level][i+1][2]

                if higher_leg_value < higher_leg_lower_bound: # (Real) higher_leg_value can be zero if start and end location are the same
                    logger.debug(f"Strong overshot. Level: {level}, i: {i}, higher_leg_value: {higher_leg_value}, higher_leg_lower_bound: {higher_leg_lower_bound}")
                    # Yes, overshot: The "ground truth" is lower than the lower bound of the estimation
                    if leg1_value > leg2_value:
                        # Make longer leg shorter, shorter leg longer
                        L_bounds1 = abs(tree[level][i][0] - leg1_value)
                        L_bounds2 = abs(tree[level][i+1][4] - leg2_value)
                        delta_L_high = abs(higher_leg_value - higher_leg_lower_bound)

                        delta_L1 = (L_bounds1 * delta_L_high) / (L_bounds1 + L_bounds2)
                        delta_L2 = (L_bounds2 * delta_L_high)/ (L_bounds1 + L_bounds2)

                        tree[level][i][2] -= delta_L1
                        tree[level][i+1][2] += delta_L2
                    else:
                        L_bounds1 = abs(tree[level][i][4] - leg1_value)
                        L_bounds2 = abs(tree[level][i+1][0] - leg2_value)
                        delta_L_high = abs(higher_leg_value - higher_leg_lower_bound)

                        delta_L1 = (L_bounds1 * delta_L_high) / (L_bounds1 + L_bounds2)
                        delta_L2 = (L_bounds2 * delta_L_high)/ (L_bounds1 + L_bounds2)

                        tree[level][i][2] += delta_L1
                        tree[level][i+1][2] -= delta_L2

                elif higher_leg_value > higher_leg_upper_bound: 
                    
                    logger.debug(f"Strong undershot. Level: {level}, i: {i}, higher_leg_value: {higher_leg_value}, higher_leg_upper_bound: {higher_leg_upper_bound}")
                    # Yes, undershot: The "ground truth" is higher than the upper bound of the estimation
                    # Make both legs longer (both move to upper bound)
                    L_bounds1 = abs(tree[level][i][4] - leg1_value)
                    L_bounds2 = abs(tree[level][i+1][4] - leg2_value)
                    delta_L_high = abs(higher_leg_value - higher_leg_upper_bound)

                    delta_L1 = (L_bounds1 * delta_L_high) / (L_bounds1 + L_bounds2)
                    delta_L2 = (L_bounds2 * delta_L_high)/ (L_bounds1 + L_bounds2)

                    tree[level][i][2] += delta_L1
                    tree[level][i+1][2] += delta_L2


def greedy_locate_segment(segment):
    
    if len(segment) == 0:
        raise ValueError("No legs in segment.")
    elif len(segment) == 1:
        assert segment[0]['from_location'].size > 0 and segment[0]['to_location'].size > 0, "Both start and end locations must be known for a single leg."
        return segment
    # if there are only two legs, we can find the loc immediately
    elif len(segment) == 2:
        act_identifier, act_name, act_coord, act_cap, act_dist, act_score = greedy_select_single_activity(segment[0]['from_location'], segment[-1]['to_location'], segment[0]['to_act_purpose'], segment[0]['distance'], segment[-1]['distance'], 5)
        segment[0]['to_location'] = act_coord
        segment[-1]['from_location'] = act_coord
        segment[0]['to_act_identifier'] = act_identifier
        segment[0]['to_act_name'] = act_name
        segment[0]['to_act_cap'] = act_cap
        segment[0]['to_act_score'] = act_score
        return segment
    else:
        distances = [leg['distance'] for leg in segment]

        real_distance = euclidean_distance(segment[0]['from_location'], segment[-1]['to_location'])
        
        tree = build_estimation_tree(distances)
        tree = adjust_estimation_tree(tree, real_distance, strong_adjust = True)
        position_on_segment_info = build_position_on_segment_info(len(distances)) # tells us at each level which legs to look at
        assert len(tree) == len(position_on_segment_info), "Tree and position info must have the same length."

        for level in range(len(tree), 0, -1):
            for leg_idx,i in enumerate(position_on_segment_info[level - 1]):
                segment_step = 2**level
                from_location_idx = leg_idx - segment_step
                assert from_location_idx >= 0, "From location index must be greater or equal to 0."
                to_location_idx = min(len(segment) - 1, leg_idx + segment_step)
                
                act_identifier, act_name, act_coord, act_cap, act_dist, act_score = \
                greedy_select_single_activity(segment[from_location_idx]['from_location'], segment[to_location_idx]['to_location'], segment[leg_idx]['to_act_purpose'], tree[level][i][2], tree[level][i+1][2], 5)
                segment[leg_idx]['to_location'] = act_coord
                segment[leg_idx -1]['from_location'] = act_coord
                segment[leg_idx]['to_act_identifier'] = act_identifier
                segment[leg_idx]['to_act_name'] = act_name
                segment[leg_idx]['to_act_cap'] = act_cap
                segment[leg_idx]['to_act_score'] = act_score

        
def build_position_on_segment_info(n: int) -> list[list[int]]:
    """Based on the number of legs in a segment, this function returns a list of lists that tells us at each level which legs to process."""
    # The first list contains numbers from 0 to n-2
    original_list = list(range(n-1))
    result = []
    seen_elements = set()

    while original_list:
        result.append(original_list)
        original_list = original_list[1::2]
    
    result.reverse()

    # Remove elements from all subsequent lists once they've appeared in an earlier list
    cleaned_result = []
    for lst in result:
        cleaned_list = [x for x in lst if x not in seen_elements]
        seen_elements.update(cleaned_list)
        cleaned_result.append(cleaned_list)

    return cleaned_result
    

def build_candidate_tree(segment, tree):
    
    # At the second highest level, get n candidates with score for the location
    candidates = find_location_candidates(segment[0]['from_location'], segment[-1]['to_location'], segment[0]['to_act_purpose'], tree[0][0][2], tree[0][1][2], 5)
    print(candidates)
    
    # At the next levels, get n candidates with score for each connected location
    for level in range(1, len(tree)):
        for i in range(0, len(tree[level]), 2):
            candidates = find_location_candidates(segment[i]['from_location'], segment[i+1]['to_location'], segment[i]['to_act_purpose'], tree[level][i][2], tree[level][i+1][2], 5)
            print(candidates)

df = prepare_mid_df_for_legs_dict()
print("df prepared.")
dictu = populate_legs_dict_from_df(df)
print("dict populated.")
segmented_dict = segment_legs(dictu)
print("dict segmented.")
print (segmented_dict)
# for person_id, segments in segmented_dict.items():
#     print(f"Person {person_id}:")
#     for i, segment in enumerate(segments, 1):
#         print(f"  Segment {i}:")
#         for leg in segment:
#             print(f"    {leg}")
#     print()

for person_id, segments in segmented_dict.items():
    for segment in segments:
        greedy_locate_segment(segment)
        
print("done")
>>>>>>> d304e4f7
<|MERGE_RESOLUTION|>--- conflicted
+++ resolved
@@ -3,10 +3,6 @@
 from collections import defaultdict
 from typing import List, Dict, Any, Tuple
 
-import pandas as pd
-from collections import defaultdict
-from typing import List, Dict, Any
-
 import geopandas as gpd
 import numpy as np
 import pandas as pd
@@ -18,27 +14,9 @@
 from utils import settings_values as s
 from utils.logger import logging
 
-<<<<<<< HEAD
-logger = logging.getLogger(__name__)
+logger = logging.getLogger(__name__)    
 
 stats_tracker =  h.StatsTracker()
-=======
-logger = logging.getLogger(__name__)    
-
-from typing import Tuple, List, Dict, Any
-import numpy as np
-from sklearn.neighbors import KDTree
-import random as rnd
-import pickle
-
-
-from typing import Dict, Tuple, Any
-import numpy as np
-from sklearn.neighbors import KDTree
-import random as rnd
-
-
->>>>>>> d304e4f7
 
 def reformat_locations(locations_data: Dict[str, Dict[str, Dict[str, Any]]]) -> Dict[str, Dict[str, np.ndarray]]:
     """Reformat locations data from a nested dictionary to a dictionary of numpy arrays."""
@@ -78,11 +56,7 @@
         self.indices: Dict[str, KDTree] = {}
 
         for purpose, pdata in self.data.items():
-<<<<<<< HEAD
             logger.debug(f"Constructing spatial index for {purpose} ...")
-=======
-            print(f"Constructing spatial index for {purpose} ...")
->>>>>>> d304e4f7
             self.indices[purpose] = KDTree(pdata["coordinates"])
 
     def query_closest(self, purpose: str, location: np.ndarray, num_candidates: int = 1) -> Tuple[np.ndarray, np.ndarray, np.ndarray, np.ndarray]:
@@ -98,7 +72,6 @@
 
         # Query the KDTree for the nearest locations
         candidate_distances, indices = self.indices[purpose].query(location, k=num_candidates)
-<<<<<<< HEAD
         logger.debug(f"Query Distances: {candidate_distances}")
         logger.debug(f"Query Indices: {indices}")
 
@@ -155,18 +128,6 @@
             return None
         if len(outer_indices[0]) == 0:
             return None
-=======
-        print(f"Distances: {candidate_distances}")
-        print(f"Indices: {indices}")
-
-        # Get the identifiers, coordinates, and distances for the nearest neighbors
-        candidate_identifiers = np.array(self.data[purpose]["identifiers"])[indices[0]]
-        candidate_names = np.array(self.data[purpose]["names"])[indices[0]]
-        candidate_coordinates = np.array(self.data[purpose]["coordinates"])[indices[0]]
-        candidate_capacities = np.array(self.data[purpose]["capacities"])[indices[0]]
-
-        return candidate_identifiers, candidate_names, candidate_coordinates, candidate_capacities, candidate_distances
->>>>>>> d304e4f7
 
         inner_indices = self.indices[purpose].query_radius(location, inner_radius)
         
@@ -198,7 +159,6 @@
         coordinates = self.data[purpose]["coordinates"][index]
         return identifier, coordinates
 
-<<<<<<< HEAD
 
 def sigmoid(x):
     """
@@ -227,38 +187,6 @@
     else:
         base_scores = capacities
 
-=======
-with open('locations_data_with_capacities.pkl', 'rb') as file:
-    locations_data = pickle.load(file)
-reformatted_data = reformat_locations(locations_data)
-MyTargetLocations = TargetLocations(reformatted_data)
-
-
-def sigmoid(x):
-    """
-    Sigmoid function for likelihood calculation.
-
-    :param x: The input value (e.g. distance from desired point) - can be a number, list, or numpy array.
-    :return: Sigmoid function value.
-    """
-    x = np.array(x)  # Ensure x is a numpy array
-    z = -self.sigmoid_beta * (x - self.sigmoid_delta_t)
-    # Use np.clip to limit the values in z to avoid overflow
-    z = np.clip(z, -500, 500)
-    return 1 / (1 + np.exp(z))
-
-def score_locations(distances: np.ndarray, capacities: np.ndarray) -> np.ndarray:
-    """
-    Evaluate the returned locations by distance and capacity and return a score.
-
-    :param distances: Numpy array of distances from desired point for the returned locations.
-    :param capacities: Numpy array of remaining capacities for the returned locations.
-    :return: Numpy array of scores for the returned locations.
-    """
-    # Calculate the base score for each location
-    base_scores = capacities / distances  # TODO: Improve scoring function
-
->>>>>>> d304e4f7
     # Normalize the scores to ensure they sum to 1
     scores = base_scores / np.sum(base_scores)
     return scores
@@ -284,7 +212,6 @@
 
     # Calculate the distance between the two centers
     d = euclidean_distance(center1, center2)
-<<<<<<< HEAD
     
     logger.debug(f"Center 1: {center1}, Radius 1: {radius1}, Center 2: {center2}, Radius 2: {radius2}")
 
@@ -301,10 +228,6 @@
             intersect = np.array([x1 + r1, y1])
             return intersect, None
     
-=======
-
-    # Handle non-intersection conditions:
->>>>>>> d304e4f7
     if d > (r1 + r2):
         logger.info("No direct intersection: The circles are too far apart.")
         logger.info("Finding point on the line with distances proportional to radii as fallback.")
@@ -313,26 +236,17 @@
         point_on_line = center1 + proportional_distance * (center2 - center1)
         
         return point_on_line, None
-<<<<<<< HEAD
 
     if d < abs(r1 - r2):
         logger.info("No direct intersection: One circle is contained within the other.")
         logger.info("Returning closest point on the circumference of the inner circle.")
 
-=======
-
-    if d < abs(r1 - r2):
-        logger.info("No direct intersection: One circle is contained within the other.")
-        logger.info("Returning closest point on the circumference of the inner circle.")
-
->>>>>>> d304e4f7
         if r1 > r2:
             closest_point = center2 + r2 * (center1 - center2) / d
             return closest_point, None
         else:
             closest_point = center1 + r1 * (center2 - center1) / d
             return closest_point, None
-<<<<<<< HEAD
 
 
     if d == (r1 + r2) or d == abs(r1 - r2):
@@ -355,35 +269,6 @@
     x3 = x1 + a * (x2 - x1) / d
     y3 = y1 + a * (y2 - y1) / d
 
-=======
-
-    if d == 0 and r1 == r2:
-        logger.info("Infinite intersections: The start and end points and radii are identical.")
-        logger.info("Choosing a point on the perimeter of the circles.")
-        intersect = np.array([x1 + r1, y1])
-        return intersect, None
-    
-    if d == (r1 + r2) or d == abs(r1 - r2):
-        logger.info("Whaaat? Tangential circles: The circles touch at exactly one point.")
-
-        a = (r1**2 - r2**2 + d**2) / (2 * d)
-        h = 0  # Tangential circles will have h = 0 as h = sqrt(r1^2 - a^2)
-
-        x3 = x1 + a * (x2 - x1) / d
-        y3 = y1 + a * (y2 - y1) / d
-
-        intersection = np.array([x3, y3])
-
-        return intersection, None
-
-    # Calculate points of intersection
-    a = (r1**2 - r2**2 + d**2) / (2 * d)
-    h = np.sqrt(r1**2 - a**2)
-
-    x3 = x1 + a * (x2 - x1) / d
-    y3 = y1 + a * (y2 - y1) / d
-
->>>>>>> d304e4f7
     intersect1 = np.array([x3 + h * (y2 - y1) / d, y3 - h * (x2 - x1) / d])
     intersect2 = np.array([x3 - h * (y2 - y1) / d, y3 + h * (x2 - x1) / d])
 
@@ -399,17 +284,10 @@
     """
     intersect1, intersect2 = find_circle_intersections(start_coord, distance_start_to_act, end_coord, distance_act_to_end)
     
-<<<<<<< HEAD
     candidate_identifiers, candidate_names, candidate_coordinates, candidate_capacities, candidate_distances = MyTargetLocations.query_closest(purpose, intersect1, num_candidates)
     
     if intersect2 is not None:
         candidate_identifiers2, candidate_names2, candidate_coordinates2, candidate_capacities2, candidate_distances2 = MyTargetLocations.query_closest(purpose, intersect2, num_candidates)
-=======
-    candidate_identifiers, candidate_names, candidate_coordinates, candidate_capacities, candidate_distances = MyTargetLocations.query(purpose, intersect1, num_candidates)
-    
-    if intersect2 is not None:
-        candidate_identifiers2, candidate_names2, candidate_coordinates2, candidate_capacities2, candidate_distances2 = MyTargetLocations.query(purpose, intersect2, num_candidates)
->>>>>>> d304e4f7
     
         return (candidate_identifiers, candidate_names, candidate_coordinates, candidate_capacities, candidate_distances),\
             (candidate_identifiers2, candidate_names2, candidate_coordinates2, candidate_capacities2, candidate_distances2)
@@ -423,15 +301,12 @@
                                  distance_start_to_act: float, distance_act_to_end: float, 
                                  num_candidates: int):
     """Place a single activity at the most likely location."""
-<<<<<<< HEAD
     logger.debug(f"Greedy selecting activity for purpose {purpose} between {start_coord} and {end_coord}.")
     
     # Home locations aren't among the targets and are for now replaced by the start location
     if purpose == s.ACT_HOME:
         logger.info("Home activity detected. Secondary locator shouldn't be used for that. Returning start location.")
         return None, "home", start_coord, None, None, None
-=======
->>>>>>> d304e4f7
 
     candidates1, candidates2 = find_location_candidates(start_coord, end_coord, purpose, distance_start_to_act, distance_act_to_end, num_candidates)
 
@@ -440,7 +315,6 @@
     else:
         combined_candidates = candidates1
 
-<<<<<<< HEAD
     # scores = score_locations(combined_candidates[-1], combined_candidates[-2])
     # best_candidate_index = np.argmax(scores)
         
@@ -465,19 +339,6 @@
     chosen_candidate = tuple((arr[chosen_index] if arr is not None else None) for arr in candidates) + (scores[chosen_index],)
 
     return chosen_candidate
-=======
-    scores = score_locations(combined_candidates[-1], combined_candidates[-2])
-    best_candidate_index = np.argmax(scores)
-        
-    # Get the best candidate information.
-    best_candidate = tuple(arr[best_candidate_index] for arr in combined_candidates) + (scores[best_candidate_index],)
-
-    return best_candidate
-
-        
-            
-    
->>>>>>> d304e4f7
     
 def populate_legs_dict_from_df(df: pd.DataFrame) -> Dict[str, List[Dict[str, Any]]]:
     """Uses the MiD df to populate a nested dictionary with leg information for each person."""
@@ -507,13 +368,8 @@
     """Generate a random coordinate within Hanover, Germany, in EPSG:25832."""
     xmin, xmax = 546000, 556000
     ymin, ymax = 5800000, 5810000
-<<<<<<< HEAD
     x = rnd.uniform(xmin, xmax)
     y = rnd.uniform(ymin, ymax)
-=======
-    x = random.uniform(xmin, xmax)
-    y = random.uniform(ymin, ymax)
->>>>>>> d304e4f7
     return np.array([x, y])
 
 def prepare_mid_df_for_legs_dict() -> pd.DataFrame:
@@ -533,7 +389,6 @@
     df["from_location"] = df["from_location"].astype(object)
     df["to_location"] = df["to_location"].astype(object)
 
-<<<<<<< HEAD
     # Add random home locations for each person
     for person_id, group in df.groupby(s.PERSON_ID_COL):
         home_location = generate_random_location_within_hanover()
@@ -1038,296 +893,4 @@
 
 stats_tracker.print_stats()
         
-logger.debug("done")
-=======
-    # Process each person
-    for person_id, group in df.groupby(s.PERSON_ID_COL):
-        random_location = generate_random_location_within_hanover()
-        df.at[group.index[0], "from_location"] = random_location
-        df.at[group.index[-1], "to_location"] = random_location
-    
-    print(df.head())
-    return df
-
-def segment_legs(nested_dict: Dict[str, List[Dict[str, Any]]]) -> Dict[str, List[List[Dict[str, Any]]]]:
-    segmented_dict = defaultdict(list)
-    
-    for person_id, legs in nested_dict.items():
-        segment = []
-        for leg in legs:
-            if not segment:
-                # Start a new segment with the first leg
-                segment.append(leg)
-            else:
-                segment.append(leg)
-                if leg['to_location'].size > 0:
-                    segmented_dict[person_id].append(segment)
-                    segment = []
-        # If there are remaining legs in the segment after the loop, add them as well
-        if segment:
-            segmented_dict[person_id].append(segment)
-        
-    return dict(segmented_dict)
-
-def estimate_length_with_slack(length1, length2, slack_factor = 2, min_slack_lower = 0.2, min_slack_upper = 0.2) -> List[float]:
-    """min_slacks must be between 0 and 0.49"""
-    
-    length_sum = length1 + length2 # is also real maximum length
-    length_diff = abs(length1 - length2) # is also real minimum length
-    shorter_leg = min(length1, length2)
-    
-    result = length_sum / slack_factor
-    
-    wanted_minimum = length_diff + shorter_leg * min_slack_lower
-    wanted_maximum = length_sum - shorter_leg * min_slack_upper
-    
-    if result <= wanted_minimum:
-        result = wanted_minimum
-    elif result > wanted_maximum:
-        result = wanted_maximum
-        
-    # assert result is a number
-    assert not np.isnan(result), f"Result is NaN. Lengths: {length1}, {length2}, Slack factor: {slack_factor}, Min slack lower: {min_slack_lower}, Min slack upper: {min_slack_upper}"
-
-    return [length_diff, wanted_minimum, result, wanted_maximum, length_sum]
-    
-def build_estimation_tree(distances: List[float]) -> List[List[List[float]]]: # Tree level, Leg, Lengths
-    tree: List[List[List[float]]] = []  
-    
-    while len(distances) > 1:
-        new_distances: List[float] = []
-        combined_pairs: List[List[float]] = []
-        for i in range(0, len(distances) - 1, 2):
-            combined_list: List[float] = estimate_length_with_slack(distances[i], distances[i + 1])
-            new_distances.append(combined_list[2])
-            combined_pairs.append(combined_list)
-        
-        if len(distances) % 2 != 0:  
-            # Carry over the estimation from the so-far built tree
-            last_pair = tree[-1][-1] if tree else [distances[-1], distances[-1], distances[-1], distances[-1], distances[-1]]
-            combined_pairs.append(last_pair)
-            new_distances.append(last_pair[2])  # Append only the center value for next level processing
-        
-        distances = new_distances
-        tree.append(combined_pairs)
-
-    return tree
-
-def adjust_estimation_tree(tree: List[List[List[float]]], real_distance: float, strong_adjust: bool = True) -> List[List[List[float]]]: # Tree level, Leg, Lengths
-    """If there is strong overshooting or undershooting in the estimation tree, adjust the distances. 
-    It tries to keep given slack constraints, unless it is not possible.
-    
-    TEMP: Erstmal nur strong adjust, weak adjust ist vlt grundsätzlich nicht sinnvoll.
-    
-    Parameters:
-    tree: The estimation tree to adjust.
-    real_distance: The real total distance to adjust the tree to.
-    strong_adjust: If True, real_bounds are used for adjustment, if False, wanted_bounds are used.
-    """
-    
-    logger.debug(tree)
-            
-    # Adjust the highest level
-    tree[-1][0][2] = real_distance
-
-    # If highest level is 1, we're done (we can't adjust anything, but this is never needed with level 1 - trees anyway)
-    if len(tree) == 1:
-        return tree
-    
-    if strong_adjust:
-        l_bound_idx = 0
-        u_bound_idx = 4
-    else:
-        l_bound_idx = 1
-        u_bound_idx = 3
-
-    if tree[-1][0][1] < real_distance < tree[-1][0][3]: # Checking for wanted maximum and minimum, not real maximum and minimum
-        logger.debug("Real total distance is within bounds of highest level.")
-        return tree
-    else:
-        # Traverse from one below the highest level down to including level 1 (which has index 0) - and then down to -1 just for the last check
-        for level in range(len(tree) - 1, -2, -1):
-            
-            # At the lowest level, check plausibilities and return
-            # TODO: Move to end??
-            if level == -1:
-                plausible = True
-                for i in range(0, len(tree[0]), 1):
-                    leg_value = tree[0][i][2]
-                    leg_lower_bound = tree[0][i][0]
-                    leg_upper_bound = tree[0][i][4]
-                    if not leg_lower_bound <= leg_value <= leg_upper_bound:
-                        plausible = False
-                        break
-                
-                if strong_adjust:
-                    if plausible:
-                        logger.debug("Strong adjustment succeeded.")
-                        logger.debug(tree)
-                        return tree
-                    else:
-                        logger.debug("Strong adjustment failed.")
-                        logger.debug(tree)
-                        return tree
-                else:
-                    if plausible:
-                        # These are the bounds of the first level estimation, which are set in stone by the known real distances
-                        logger.debug("Adjustment succeeded with wanted bounds.")
-                        return tree
-                    else:
-                        logger.debug("Adjustment failed with wanted bounds, trying strong adjustment with real bounds.")
-                        return adjust_estimation_tree(tree, real_distance, strong_adjust = True)
-                        
-                        
-            for i in range(0, len(tree[level]), 2): # Traverse in pairs, skipping the last one if it's an odd number
-                if i == len(tree[level]) - 1:
-                    continue
-                
-                higher_leg_value = tree[level+1][i//2][2]
-                higher_leg_lower_bound = tree[level+1][i//2][l_bound_idx]
-                higher_leg_upper_bound = tree[level+1][i//2][u_bound_idx]
-
-                leg1_value = tree[level][i][2]
-                leg2_value = tree[level][i+1][2]
-
-                if higher_leg_value < higher_leg_lower_bound: # (Real) higher_leg_value can be zero if start and end location are the same
-                    logger.debug(f"Strong overshot. Level: {level}, i: {i}, higher_leg_value: {higher_leg_value}, higher_leg_lower_bound: {higher_leg_lower_bound}")
-                    # Yes, overshot: The "ground truth" is lower than the lower bound of the estimation
-                    if leg1_value > leg2_value:
-                        # Make longer leg shorter, shorter leg longer
-                        L_bounds1 = abs(tree[level][i][0] - leg1_value)
-                        L_bounds2 = abs(tree[level][i+1][4] - leg2_value)
-                        delta_L_high = abs(higher_leg_value - higher_leg_lower_bound)
-
-                        delta_L1 = (L_bounds1 * delta_L_high) / (L_bounds1 + L_bounds2)
-                        delta_L2 = (L_bounds2 * delta_L_high)/ (L_bounds1 + L_bounds2)
-
-                        tree[level][i][2] -= delta_L1
-                        tree[level][i+1][2] += delta_L2
-                    else:
-                        L_bounds1 = abs(tree[level][i][4] - leg1_value)
-                        L_bounds2 = abs(tree[level][i+1][0] - leg2_value)
-                        delta_L_high = abs(higher_leg_value - higher_leg_lower_bound)
-
-                        delta_L1 = (L_bounds1 * delta_L_high) / (L_bounds1 + L_bounds2)
-                        delta_L2 = (L_bounds2 * delta_L_high)/ (L_bounds1 + L_bounds2)
-
-                        tree[level][i][2] += delta_L1
-                        tree[level][i+1][2] -= delta_L2
-
-                elif higher_leg_value > higher_leg_upper_bound: 
-                    
-                    logger.debug(f"Strong undershot. Level: {level}, i: {i}, higher_leg_value: {higher_leg_value}, higher_leg_upper_bound: {higher_leg_upper_bound}")
-                    # Yes, undershot: The "ground truth" is higher than the upper bound of the estimation
-                    # Make both legs longer (both move to upper bound)
-                    L_bounds1 = abs(tree[level][i][4] - leg1_value)
-                    L_bounds2 = abs(tree[level][i+1][4] - leg2_value)
-                    delta_L_high = abs(higher_leg_value - higher_leg_upper_bound)
-
-                    delta_L1 = (L_bounds1 * delta_L_high) / (L_bounds1 + L_bounds2)
-                    delta_L2 = (L_bounds2 * delta_L_high)/ (L_bounds1 + L_bounds2)
-
-                    tree[level][i][2] += delta_L1
-                    tree[level][i+1][2] += delta_L2
-
-
-def greedy_locate_segment(segment):
-    
-    if len(segment) == 0:
-        raise ValueError("No legs in segment.")
-    elif len(segment) == 1:
-        assert segment[0]['from_location'].size > 0 and segment[0]['to_location'].size > 0, "Both start and end locations must be known for a single leg."
-        return segment
-    # if there are only two legs, we can find the loc immediately
-    elif len(segment) == 2:
-        act_identifier, act_name, act_coord, act_cap, act_dist, act_score = greedy_select_single_activity(segment[0]['from_location'], segment[-1]['to_location'], segment[0]['to_act_purpose'], segment[0]['distance'], segment[-1]['distance'], 5)
-        segment[0]['to_location'] = act_coord
-        segment[-1]['from_location'] = act_coord
-        segment[0]['to_act_identifier'] = act_identifier
-        segment[0]['to_act_name'] = act_name
-        segment[0]['to_act_cap'] = act_cap
-        segment[0]['to_act_score'] = act_score
-        return segment
-    else:
-        distances = [leg['distance'] for leg in segment]
-
-        real_distance = euclidean_distance(segment[0]['from_location'], segment[-1]['to_location'])
-        
-        tree = build_estimation_tree(distances)
-        tree = adjust_estimation_tree(tree, real_distance, strong_adjust = True)
-        position_on_segment_info = build_position_on_segment_info(len(distances)) # tells us at each level which legs to look at
-        assert len(tree) == len(position_on_segment_info), "Tree and position info must have the same length."
-
-        for level in range(len(tree), 0, -1):
-            for leg_idx,i in enumerate(position_on_segment_info[level - 1]):
-                segment_step = 2**level
-                from_location_idx = leg_idx - segment_step
-                assert from_location_idx >= 0, "From location index must be greater or equal to 0."
-                to_location_idx = min(len(segment) - 1, leg_idx + segment_step)
-                
-                act_identifier, act_name, act_coord, act_cap, act_dist, act_score = \
-                greedy_select_single_activity(segment[from_location_idx]['from_location'], segment[to_location_idx]['to_location'], segment[leg_idx]['to_act_purpose'], tree[level][i][2], tree[level][i+1][2], 5)
-                segment[leg_idx]['to_location'] = act_coord
-                segment[leg_idx -1]['from_location'] = act_coord
-                segment[leg_idx]['to_act_identifier'] = act_identifier
-                segment[leg_idx]['to_act_name'] = act_name
-                segment[leg_idx]['to_act_cap'] = act_cap
-                segment[leg_idx]['to_act_score'] = act_score
-
-        
-def build_position_on_segment_info(n: int) -> list[list[int]]:
-    """Based on the number of legs in a segment, this function returns a list of lists that tells us at each level which legs to process."""
-    # The first list contains numbers from 0 to n-2
-    original_list = list(range(n-1))
-    result = []
-    seen_elements = set()
-
-    while original_list:
-        result.append(original_list)
-        original_list = original_list[1::2]
-    
-    result.reverse()
-
-    # Remove elements from all subsequent lists once they've appeared in an earlier list
-    cleaned_result = []
-    for lst in result:
-        cleaned_list = [x for x in lst if x not in seen_elements]
-        seen_elements.update(cleaned_list)
-        cleaned_result.append(cleaned_list)
-
-    return cleaned_result
-    
-
-def build_candidate_tree(segment, tree):
-    
-    # At the second highest level, get n candidates with score for the location
-    candidates = find_location_candidates(segment[0]['from_location'], segment[-1]['to_location'], segment[0]['to_act_purpose'], tree[0][0][2], tree[0][1][2], 5)
-    print(candidates)
-    
-    # At the next levels, get n candidates with score for each connected location
-    for level in range(1, len(tree)):
-        for i in range(0, len(tree[level]), 2):
-            candidates = find_location_candidates(segment[i]['from_location'], segment[i+1]['to_location'], segment[i]['to_act_purpose'], tree[level][i][2], tree[level][i+1][2], 5)
-            print(candidates)
-
-df = prepare_mid_df_for_legs_dict()
-print("df prepared.")
-dictu = populate_legs_dict_from_df(df)
-print("dict populated.")
-segmented_dict = segment_legs(dictu)
-print("dict segmented.")
-print (segmented_dict)
-# for person_id, segments in segmented_dict.items():
-#     print(f"Person {person_id}:")
-#     for i, segment in enumerate(segments, 1):
-#         print(f"  Segment {i}:")
-#         for leg in segment:
-#             print(f"    {leg}")
-#     print()
-
-for person_id, segments in segmented_dict.items():
-    for segment in segments:
-        greedy_locate_segment(segment)
-        
-print("done")
->>>>>>> d304e4f7
+logger.debug("done")